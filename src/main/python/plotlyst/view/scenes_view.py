--- conflicted
+++ resolved
@@ -26,11 +26,7 @@
     QPoint
 from PyQt6.QtWidgets import QWidget, QHeaderView, QMenu
 from overrides import overrides
-<<<<<<< HEAD
-from qthandy import ask_confirmation, incr_font, opaque, btn_popup, clear_layout, busy
-=======
-from qthandy import ask_confirmation, incr_font, translucent, btn_popup, clear_layout
->>>>>>> 547f4f94
+from qthandy import ask_confirmation, incr_font, translucent, btn_popup, clear_layout, busy
 
 from src.main.python.plotlyst.core.domain import Scene, Novel, Chapter, SceneStage, Event, SceneType
 from src.main.python.plotlyst.event.core import emit_event, EventListener

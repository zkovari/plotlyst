"""
Plotlyst
Copyright (C) 2021-2024  Zsolt Kovari

This file is part of Plotlyst.

Plotlyst is free software: you can redistribute it and/or modify
it under the terms of the GNU General Public License as published by
the Free Software Foundation, either version 3 of the License, or
(at your option) any later version.

Plotlyst is distributed in the hope that it will be useful,
but WITHOUT ANY WARRANTY; without even the implied warranty of
MERCHANTABILITY or FITNESS FOR A PARTICULAR PURPOSE.  See the
GNU General Public License for more details.

You should have received a copy of the GNU General Public License
along with this program.  If not, see <https://www.gnu.org/licenses/>.
"""

import copy
from enum import Enum, auto
from functools import partial
from typing import Optional, List, Tuple, Set

from PyQt6.QtCore import Qt, pyqtSignal, QTimer, QSize
<<<<<<< HEAD
from PyQt6.QtWidgets import QWidget, QPushButton, QDialog, QScrollArea, QLabel, QButtonGroup, QStackedWidget
=======
from PyQt6.QtGui import QWheelEvent, QColor
from PyQt6.QtWidgets import QWidget, QPushButton, QDialog, QScrollArea, QLabel, QButtonGroup, QStackedWidget, \
    QApplication, QDoubleSpinBox
>>>>>>> e1bd2091
from overrides import overrides
from qthandy import vspacer, spacer, transparent, bold, vbox, incr_font, \
    hbox, margins, pointy, incr_icon, busy, flow, vline, line, decr_font, sp
from qthandy.filter import OpacityEventFilter, ObjectReferenceMimeData
from qtmenu import MenuWidget

from plotlyst.common import WHITE_COLOR, RELAXED_WHITE_COLOR, PLOTLYST_SECONDARY_COLOR, MAX_NUMBER_OF_ACTS
from plotlyst.core.domain import StoryStructure, Novel, StoryBeat, \
    three_act_structure, heros_journey, hook_beat, motion_beat, \
    disturbance_beat, normal_world_beat, characteristic_moment_beat, midpoint, midpoint_ponr, midpoint_mirror, \
    midpoint_proactive, crisis, first_plot_point, first_plot_point_ponr, first_plot_points, midpoints, story_spine, \
    twists_and_turns, twist_beat, turn_beat, danger_beat, copy_beat, midpoint_false_victory, \
    midpoint_re_dedication, second_plot_points, second_plot_point_aha, second_plot_point, midpoint_hero_ordeal, \
    midpoint_hero_mirror, second_plot_point_hero_road_back, second_plot_point_hero_ordeal, hero_reward, \
    hero_false_victory, pace_driven_structure, TemplateStoryStructureType, tension_driven_structure, \
    transformation_driven_structure, StoryStructureDisplayType
from plotlyst.view.common import ExclusiveOptionalButtonGroup, push_btn, label, scroll_area, frame, action
from plotlyst.view.icons import IconRegistry
from plotlyst.view.layout import group
from plotlyst.view.style.base import apply_white_menu
from plotlyst.view.widget.button import SmallToggleButton
from plotlyst.view.widget.display import IconText, ReferencesButton, PopupDialog
from plotlyst.view.widget.input import Toggle, DecoratedLineEdit
from plotlyst.view.widget.list import ListView, ListItemWidget
from plotlyst.view.widget.structure.beat import BeatsPreview
from plotlyst.view.widget.structure.outline import StoryStructureTimelineWidget
from plotlyst.view.widget.utility import ColorPicker, IconPicker, IconSelectorDialog


class _AbstractStructureEditor(QWidget):
    def __init__(self, novel: Novel, structure: StoryStructure, parent=None, newStructure: bool = True):
        super(_AbstractStructureEditor, self).__init__(parent)
        self._novel = novel
        self._structure = structure
        vbox(self)
        self.wdgTitle = IconText(self)
        self.wdgTitle.setText(structure.title)
        if structure.icon:
            self.wdgTitle.setIcon(IconRegistry.from_name(structure.icon, structure.icon_color))
        bold(self.wdgTitle)
        incr_font(self.wdgTitle, 2)
        self.wdgCustom = QWidget()

        self.wdgPreview = StoryStructureTimelineWidget(self)
        self.wdgPreview.setCheckOccupiedBeats(False)
        self.wdgPreview.setBeatsMoveable(True)
        self.wdgPreview.setActsClickable(False)
        self.wdgPreview.setActsResizeable(True)

        self._scroll = QScrollArea(self)
        self._scroll.setWidgetResizable(True)
        vbox(self._scroll)

        self.beatsPreview = BeatsPreview(novel, checkOccupiedBeats=False)
        self._scroll.setWidget(self.beatsPreview)
        self.beatsPreview.attachStructurePreview(self.wdgPreview)
        self.wdgPreview.setStructure(novel, self._structure)
        self.beatsPreview.setStructure(self._structure)
        self.layout().addWidget(self.wdgTitle)
        # self.layout().addWidget(line())
        self.layout().addWidget(self.wdgCustom)
        self.layout().addWidget(vspacer(20))
        self.layout().addWidget(self.wdgPreview)
        self.layout().addWidget(self._scroll)

        # self.wdgPreview.actsResized.connect(lambda: emit_event(NovelStoryStructureUpdated(self)))
        # self.wdgPreview.beatMoved.connect(lambda: emit_event(NovelStoryStructureUpdated(self)))

    def structure(self) -> StoryStructure:
        return self._structure


class BeatCustomization(Enum):
    pass


class _ThreeActBeginning(BeatCustomization):
    Hook = auto()
    Disturbance = auto()
    Motion = auto()
    Characteristic_moment = auto()
    Normal_world = auto()


class _ThreeActFirstPlotPoint(BeatCustomization):
    First_plot_point = auto()
    Point_of_no_return = auto()


class _ThreeActSecondPlotPoint(BeatCustomization):
    Second_plot_point = auto()
    Aha_moment = auto()


class _ThreeActMidpoint(BeatCustomization):
    Turning_point = auto()
    Point_of_no_return = auto()
    Mirror_moment = auto()
    Proactive = auto()
    False_victory = auto()
    Re_dedication = auto()


class _ThreeActEnding(BeatCustomization):
    Crisis = auto()


def beat_option_title(option: BeatCustomization) -> str:
    if option == _ThreeActMidpoint.Re_dedication:
        return 'Re-dedication'
    return option.name.replace('_', ' ')


def beat_option_description(option: BeatCustomization) -> str:
    if option == _ThreeActBeginning.Hook:
        return hook_beat.description
    elif option == _ThreeActBeginning.Motion:
        return motion_beat.description
    elif option == _ThreeActBeginning.Disturbance:
        return disturbance_beat.description
    elif option == _ThreeActBeginning.Normal_world:
        return normal_world_beat.description
    elif option == _ThreeActBeginning.Characteristic_moment:
        return characteristic_moment_beat.description

    elif option == _ThreeActFirstPlotPoint.First_plot_point:
        return first_plot_point.description
    elif option == _ThreeActFirstPlotPoint.Point_of_no_return:
        return first_plot_point_ponr.description


    elif option == _ThreeActMidpoint.Turning_point:
        return midpoint.description
    elif option == _ThreeActMidpoint.Point_of_no_return:
        return midpoint_ponr.description
    elif option == _ThreeActMidpoint.Mirror_moment:
        return midpoint_mirror.description
    elif option == _ThreeActMidpoint.Proactive:
        return midpoint_proactive.description
    elif option == _ThreeActMidpoint.False_victory:
        return midpoint_false_victory.description
    elif option == _ThreeActMidpoint.Re_dedication:
        return midpoint_re_dedication.description

    elif option == _ThreeActSecondPlotPoint.Second_plot_point:
        return second_plot_point.description
    elif option == _ThreeActSecondPlotPoint.Aha_moment:
        return second_plot_point_aha.description

    elif option == _ThreeActEnding.Crisis:
        return crisis.description


def beat_option_icon(option: BeatCustomization) -> Tuple[str, str]:
    if option == _ThreeActBeginning.Hook:
        return hook_beat.icon, hook_beat.icon_color
    elif option == _ThreeActBeginning.Motion:
        return motion_beat.icon, motion_beat.icon_color
    elif option == _ThreeActBeginning.Disturbance:
        return disturbance_beat.icon, disturbance_beat.icon_color
    elif option == _ThreeActBeginning.Normal_world:
        return normal_world_beat.icon, normal_world_beat.icon_color
    elif option == _ThreeActBeginning.Characteristic_moment:
        return characteristic_moment_beat.icon, characteristic_moment_beat.icon_color

    elif option == _ThreeActFirstPlotPoint.First_plot_point:
        return first_plot_point.icon, first_plot_point.icon_color
    elif option == _ThreeActFirstPlotPoint.Point_of_no_return:
        return first_plot_point_ponr.icon, first_plot_point_ponr.icon_color

    elif option == _ThreeActMidpoint.Turning_point:
        return midpoint.icon, midpoint.icon_color
    elif option == _ThreeActMidpoint.Point_of_no_return:
        return midpoint_ponr.icon, midpoint_ponr.icon_color
    elif option == _ThreeActMidpoint.Mirror_moment:
        return midpoint_mirror.icon, midpoint_mirror.icon_color
    elif option == _ThreeActMidpoint.Proactive:
        return midpoint_proactive.icon, midpoint_proactive.icon_color
    elif option == _ThreeActMidpoint.False_victory:
        return midpoint_false_victory.icon, midpoint_false_victory.icon_color
    elif option == _ThreeActMidpoint.Re_dedication:
        return midpoint_re_dedication.icon, midpoint_re_dedication.icon_color

    elif option == _ThreeActSecondPlotPoint.Second_plot_point:
        return second_plot_point.icon, second_plot_point.icon_color
    elif option == _ThreeActSecondPlotPoint.Aha_moment:
        return second_plot_point_aha.icon, second_plot_point_aha.icon_color

    elif option == _ThreeActEnding.Crisis:
        return crisis.icon, crisis.icon_color


def option_from_beat(beat: StoryBeat) -> Optional[BeatCustomization]:
    if beat == hook_beat:
        return _ThreeActBeginning.Hook
    elif beat == motion_beat:
        return _ThreeActBeginning.Motion
    elif beat == disturbance_beat:
        return _ThreeActBeginning.Disturbance
    elif beat == normal_world_beat:
        return _ThreeActBeginning.Normal_world
    elif beat == characteristic_moment_beat:
        return _ThreeActBeginning.Characteristic_moment

    elif beat == first_plot_point:
        return _ThreeActFirstPlotPoint.First_plot_point
    elif beat == first_plot_point_ponr:
        return _ThreeActFirstPlotPoint.Point_of_no_return

    elif beat == midpoint:
        return _ThreeActMidpoint.Turning_point
    elif beat == midpoint_ponr:
        return _ThreeActMidpoint.Point_of_no_return
    elif beat == midpoint_mirror:
        return _ThreeActMidpoint.Mirror_moment
    elif beat == midpoint_proactive:
        return _ThreeActMidpoint.Proactive
    elif beat == midpoint_false_victory:
        return _ThreeActMidpoint.False_victory
    elif beat == midpoint_re_dedication:
        return _ThreeActMidpoint.Re_dedication

    elif beat == second_plot_point:
        return _ThreeActSecondPlotPoint.Second_plot_point
    elif beat == second_plot_point_aha:
        return _ThreeActSecondPlotPoint.Aha_moment

    elif beat == crisis:
        return _ThreeActEnding.Crisis

    return None


def find_first_plot_point(structure: StoryStructure) -> Optional[StoryBeat]:
    return next((x for x in structure.beats if x in first_plot_points), None)


def find_second_plot_point(structure: StoryStructure) -> Optional[StoryBeat]:
    return next((x for x in structure.beats if x in second_plot_points), None)


def find_midpoint(structure: StoryStructure) -> Optional[StoryBeat]:
    return next((x for x in structure.beats if x in midpoints), None)


def find_beat_in(structure: StoryStructure, beats: Set[StoryBeat]) -> Optional[StoryBeat]:
    return next((x for x in structure.beats if x in beats), None)


def find_beat(structure: StoryStructure, beat: StoryBeat) -> Optional[StoryBeat]:
    return next((x for x in structure.beats if x == beat), None)


def find_crisis(structure: StoryStructure) -> Optional[StoryBeat]:
    return next((x for x in structure.beats if x == crisis), None)


class BeatOptionToggle(QWidget):
    def __init__(self, option: BeatCustomization, parent=None):
        super(BeatOptionToggle, self).__init__(parent)
        hbox(self, spacing=0)
        self.option = option
        self.toggle = Toggle()
        self.layout().addWidget(self.toggle, alignment=Qt.AlignmentFlag.AlignTop)
        desc = QLabel(beat_option_description(option))
        desc.setProperty('description', True)
        btnTitle = QPushButton(beat_option_title(option))
        btnTitle.setIcon(IconRegistry.from_name(*beat_option_icon(option)))
        pointy(btnTitle)
        transparent(btnTitle)
        btnTitle.clicked.connect(self.toggle.click)
        wdgTop = QWidget()
        vbox(wdgTop, 0)
        wdgTop.layout().addWidget(btnTitle, alignment=Qt.AlignmentFlag.AlignLeft)
        wdgTop.layout().addWidget(desc)
        self.layout().addWidget(wdgTop)
        self.layout().addWidget(spacer())


class ActOptionsButton(QPushButton):
    def __init__(self, text: str, act: int, parent=None):
        super(ActOptionsButton, self).__init__(text, parent)
        pointy(self)

        self.setProperty('structure-customization', True)
        if act == 1:
            self.setProperty('act-one', True)
        elif act == 2:
            self.setProperty('act-two', True)
        else:
            self.setProperty('act-three', True)


class StructureOptionsWidget(QWidget):
    optionSelected = pyqtSignal(BeatCustomization)
    optionsReset = pyqtSignal()

    def __init__(self, options: List[BeatCustomization], parent=None, checked: Optional[BeatCustomization] = None):
        super(StructureOptionsWidget, self).__init__(parent)
        vbox(self)
        self.btnGroup = ExclusiveOptionalButtonGroup()
        for opt in options:
            wdg = BeatOptionToggle(opt)
            self.layout().addWidget(wdg)
            self.btnGroup.addButton(wdg.toggle)
            if opt == checked:
                wdg.toggle.setChecked(True)

            wdg.toggle.clicked.connect(partial(self._clicked, opt))

    def _clicked(self, option: BeatCustomization, checked: bool):
        if not checked:
            if not self.btnGroup.checkedButton():
                self.optionsReset.emit()
            return

        self.optionSelected.emit(option)


class StructureOptionsMenu(MenuWidget):
    def __init__(self, parent: QWidget, title: str, options: List[BeatCustomization],
                 checked: Optional[BeatCustomization] = None):
        super(StructureOptionsMenu, self).__init__(parent)
        apply_white_menu(self)
        self.addSection(title)
        self.addSeparator()

        self.options = StructureOptionsWidget(options, self, checked=checked)
        self.addWidget(self.options)


class _ThreeActStructureEditor(_AbstractStructureEditor):
    def __init__(self, novel: Novel, structure: StoryStructure, parent=None, newStructure: bool = True):
        super().__init__(novel, structure, parent, newStructure)
        vbox(self.wdgCustom)
        margins(self.wdgCustom, top=10, left=10)

        self.btnBeginning = ActOptionsButton('Beginning', 1)
        self.btnBeginning.setIcon(IconRegistry.cause_icon())
        checked = option_from_beat(structure.beats[0])
        menu = StructureOptionsMenu(self.btnBeginning, 'Select the beginning',
                                    [_ThreeActBeginning.Hook, _ThreeActBeginning.Disturbance,
                                     _ThreeActBeginning.Motion, _ThreeActBeginning.Characteristic_moment,
                                     _ThreeActBeginning.Normal_world], checked=checked)
        menu.options.optionSelected.connect(self._beginningChanged)
        menu.options.optionsReset.connect(self._beginningReset)

        self.btnFirstPlotPoint = ActOptionsButton('First Plot Point', 1)
        self.btnFirstPlotPoint.setIcon(IconRegistry.from_name('mdi6.chevron-double-right'))
        fpp_beat = find_first_plot_point(self._structure)
        checked = _ThreeActFirstPlotPoint.Point_of_no_return if fpp_beat == first_plot_point_ponr else None
        menu = StructureOptionsMenu(self.btnFirstPlotPoint, 'Customize',
                                    [_ThreeActFirstPlotPoint.Point_of_no_return], checked=checked)
        menu.options.optionSelected.connect(self._firstPlotPointChanged)
        menu.options.optionsReset.connect(self._firstPlotPointReset)

        self.btnMidpoint = ActOptionsButton('Midpoint', 2)
        self.btnMidpoint.setIcon(IconRegistry.from_name('mdi.middleware-outline', '#2e86ab'))

        midpoint_beat = find_midpoint(self._structure)
        checked = option_from_beat(midpoint_beat) if midpoint_beat else None
        menu = StructureOptionsMenu(self.btnMidpoint, 'Select the midpoint',
                                    [_ThreeActMidpoint.Turning_point, _ThreeActMidpoint.Point_of_no_return,
                                     _ThreeActMidpoint.Mirror_moment, _ThreeActMidpoint.Proactive,
                                     _ThreeActMidpoint.Re_dedication,
                                     _ThreeActMidpoint.False_victory], checked=checked)
        menu.options.optionSelected.connect(self._midpointChanged)
        menu.options.optionsReset.connect(self._midpointReset)

        self.btnSecondPlotPoint = ActOptionsButton('Second Plot Point', 2)
        self.btnSecondPlotPoint.setIcon(IconRegistry.from_name('mdi6.chevron-triple-right'))
        spp_beat = find_second_plot_point(self._structure)
        checked = _ThreeActSecondPlotPoint.Aha_moment if spp_beat == second_plot_point_aha else None
        menu = StructureOptionsMenu(self.btnSecondPlotPoint, 'Customize',
                                    [_ThreeActSecondPlotPoint.Aha_moment], checked=checked)
        menu.options.optionSelected.connect(self._secondPlotPointChanged)
        menu.options.optionsReset.connect(self._secondPlotPointReset)

        crisis_beat = find_crisis(self._structure)
        checked = option_from_beat(crisis_beat) if crisis_beat else None
        self.btnEnding = ActOptionsButton('Ending', 3)
        self.btnEnding.setIcon(IconRegistry.reversed_cause_and_effect_icon())
        menu = StructureOptionsMenu(self.btnEnding, 'Extend the ending',
                                    [_ThreeActEnding.Crisis], checked=checked)
        menu.options.optionSelected.connect(self._endingChanged)
        menu.options.optionsReset.connect(self._endingReset)

        self.toggle4act = Toggle()
        self.toggle4act.setChecked(midpoint_beat.ends_act)

        lbl = push_btn(text='Split 2nd act into two parts', transparent_=True)
        lbl.clicked.connect(self.toggle4act.animateClick)

        wdgCustomization = QWidget()
        flow(wdgCustomization, spacing=10)
        margins(wdgCustomization, left=25, right=25)
        wdgCustomization.layout().addWidget(self.btnBeginning)
        wdgCustomization.layout().addWidget(self.btnFirstPlotPoint)
        wdgCustomization.layout().addWidget(self.btnMidpoint)
        wdgCustomization.layout().addWidget(self.btnSecondPlotPoint)
        wdgCustomization.layout().addWidget(self.btnEnding)

        # wdg = group(spacer(), self.btnBeginning, self.btnFirstPlotPoint, self.btnMidpoint, self.btnSecondPlotPoint,
        #             self.btnEnding, spacer(), spacing=15)
        # wdg.layout().insertWidget(1, self.lblCustomization, alignment=Qt.AlignmentFlag.AlignBottom)
        # wdg.layout().addWidget(group(lbl, self.toggle4act, spacing=0, margin=0))
        self.toggle4act.toggled.connect(self._mindpointSplit)
        self.wdgCustom.layout().addWidget(group(lbl, self.toggle4act, spacing=0, margin=0),
                                          alignment=Qt.AlignmentFlag.AlignRight)
        self.wdgCustom.layout().addWidget(wdgCustomization)

    def _beginningChanged(self, beginning: _ThreeActBeginning):
        if beginning == _ThreeActBeginning.Hook:
            beat = hook_beat
        elif beginning == _ThreeActBeginning.Motion:
            beat = motion_beat
        elif beginning == _ThreeActBeginning.Disturbance:
            beat = disturbance_beat
        elif beginning == _ThreeActBeginning.Normal_world:
            beat = normal_world_beat
        elif beginning == _ThreeActBeginning.Characteristic_moment:
            beat = characteristic_moment_beat
        else:
            return
        self.beatsPreview.replaceBeat(self._structure.beats[0], copy.deepcopy(beat))

    def _beginningReset(self):
        self.beatsPreview.replaceBeat(self._structure.beats[0], copy.deepcopy(three_act_structure.beats[0]))

    def _firstPlotPointChanged(self, option: _ThreeActFirstPlotPoint):
        if option == _ThreeActFirstPlotPoint.Point_of_no_return:
            beat = first_plot_point_ponr
        else:
            beat = first_plot_point

        current_pp = find_first_plot_point(self._structure)
        if current_pp:
            self.beatsPreview.replaceBeat(current_pp, copy.deepcopy(beat))

    def _firstPlotPointReset(self):
        current_pp = find_first_plot_point(self._structure)
        if current_pp:
            self.beatsPreview.replaceBeat(current_pp, copy.deepcopy(first_plot_point))

    def _secondPlotPointChanged(self, option: _ThreeActSecondPlotPoint):
        if option == _ThreeActSecondPlotPoint.Aha_moment:
            beat = second_plot_point_aha
        else:
            beat = second_plot_point

        current_pp = find_second_plot_point(self._structure)
        if current_pp:
            self.beatsPreview.replaceBeat(current_pp, copy.deepcopy(beat))

    def _secondPlotPointReset(self):
        current_pp = find_second_plot_point(self._structure)
        if current_pp:
            self.beatsPreview.replaceBeat(current_pp, copy.deepcopy(second_plot_point))

    def _midpointChanged(self, midpoint_option: _ThreeActMidpoint):
        if midpoint_option == _ThreeActMidpoint.Turning_point:
            beat = midpoint
        elif midpoint_option == _ThreeActMidpoint.Point_of_no_return:
            beat = midpoint_ponr
        elif midpoint_option == _ThreeActMidpoint.Mirror_moment:
            beat = midpoint_mirror
        elif midpoint_option == _ThreeActMidpoint.Proactive:
            beat = midpoint_proactive
        elif midpoint_option == _ThreeActMidpoint.False_victory:
            beat = midpoint_false_victory
        elif midpoint_option == _ThreeActMidpoint.Re_dedication:
            beat = midpoint_re_dedication
        else:
            return

        current_midpoint = find_midpoint(self._structure)
        if current_midpoint:
            self.beatsPreview.replaceBeat(current_midpoint, copy.deepcopy(beat))

    def _midpointReset(self):
        current_midpoint = find_midpoint(self._structure)
        if current_midpoint:
            self.beatsPreview.replaceBeat(current_midpoint, copy.deepcopy(midpoint))

    def _mindpointSplit(self, split: bool):
        current_midpoint = find_midpoint(self._structure)
        if current_midpoint:
            current_midpoint.ends_act = split
            if current_midpoint.ends_act:
                self._structure.acts += 1
                self._structure.acts_text[2] = 'Act 2/A'
                self._structure.acts_text[3] = 'Act 2/B'
                self._structure.acts_text[4] = 'Act 3'
                self._structure.acts_icon[3] = 'mdi.numeric-2-circle'
                self._structure.acts_icon[4] = 'mdi.numeric-3-circle'
            else:
                self._structure.acts -= 1
                self._structure.acts_text.clear()
                self._structure.acts_icon.clear()
            self._structure.update_acts()
            self.wdgPreview.refreshActs()

    def _endingChanged(self, ending_option: _ThreeActEnding):
        self.beatsPreview.insertBeat(copy.deepcopy(crisis))

    def _endingReset(self):
        self.beatsPreview.removeBeat(crisis)


class _FiveActStructureEditor(_AbstractStructureEditor):
    def __init__(self, novel: Novel, structure: StoryStructure, parent=None, newStructure: bool = True):
        super().__init__(novel, structure, parent, newStructure)


class _SaveTheCatActStructureEditor(_AbstractStructureEditor):
    def __init__(self, novel: Novel, structure: StoryStructure, parent=None, newStructure: bool = True):
        super().__init__(novel, structure, parent, newStructure)


class _CoreStructureEditor(_AbstractStructureEditor):
    def __init__(self, novel: Novel, structure: StoryStructure, parent=None, newStructure: bool = True):
        super().__init__(novel, structure, parent, newStructure)
        hbox(self.wdgCustom)
        margins(self.wdgCustom, top=20)

        self.btnPace = push_btn(IconRegistry.from_name('mdi.lightning-bolt-outline', color_on=PLOTLYST_SECONDARY_COLOR),
                                text='Pace-driven',
                                properties=['transparent-rounded-bg-on-hover', 'secondary-selector'], checkable=True)
        self.btnTension = push_btn(
            IconRegistry.from_name('fa5s.fire', color_on=PLOTLYST_SECONDARY_COLOR),
            text='Tension-driven',
            properties=['transparent-rounded-bg-on-hover', 'secondary-selector'], checkable=True)
        self.btnTransformation = push_btn(
            IconRegistry.from_name('mdi6.butterfly-outline', color_on=PLOTLYST_SECONDARY_COLOR),
            text='Transformation-driven',
            properties=['transparent-rounded-bg-on-hover', 'secondary-selector'],
            checkable=True)

        self.btnGroup = QButtonGroup()
        self.btnGroup.addButton(self.btnPace)
        self.btnGroup.addButton(self.btnTension)
        self.btnGroup.addButton(self.btnTransformation)

        self.btnGroup.buttonClicked.connect(self._typeChanged)

        self.wdgCustom.layout().addWidget(
            group(spacer(), self.btnPace, self.btnTension, self.btnTransformation, spacer()))

        self.wdgCustom.setVisible(newStructure)

        if structure.template_type == TemplateStoryStructureType.PACE:
            self.btnPace.setChecked(True)

    @busy
    def _typeChanged(self, _):
        if self.btnTension.isChecked():
            self._structure = copy.deepcopy(tension_driven_structure)
        elif self.btnPace.isChecked():
            self._structure = copy.deepcopy(pace_driven_structure)
        elif self.btnTransformation.isChecked():
            self._structure = copy.deepcopy(transformation_driven_structure)
        else:
            return

        self.wdgTitle.setText(self._structure.title)
        self.wdgTitle.setIcon(IconRegistry.from_name(self._structure.icon, self._structure.icon_color))

        self.wdgPreview.setStructure(self._novel, self._structure)
        self.beatsPreview.setStructure(self._structure)


class _HerosJourneyStructureEditor(_AbstractStructureEditor):
    def __init__(self, novel: Novel, structure: StoryStructure, parent=None, newStructure: bool = True):
        super().__init__(novel, structure, parent, newStructure)
        hbox(self.wdgCustom)
        margins(self.wdgCustom, top=20)

        ref = ReferencesButton()
        ref.addRefs([
            ('The Hero With a Thousand Faces by Joseph Campbell',
             'https://www.amazon.com/Thousand-Faces-Collected-Joseph-Campbell/dp/1577315936'),
            ("The Writer's Journey by Christopher Vogler",
             'https://www.amazon.com/Writers-Journey-Anniversary-Mythic-Structure/dp/1615933158'),
            ('Writing Archetypal Character Arcs by K.M. Weiland',
             'https://www.amazon.com/Writing-Archetypal-Character-Arcs-Journey-ebook/dp/B0BX2LBLC9'),
            ('A new character-driven Hero’s Journey written by Allen Palmer',
             'https://www.crackingyarns.com.au/2011/04/04/a-new-character-driven-heros-journey-2/')])

        wdg = group(spacer(), spacer(), ref, spacing=15)

        self.toggleOrdeal = Toggle()
        lbl = push_btn(IconRegistry.from_name('mdi6.skull'), text='Ordeal midpoint', transparent_=True,
                       tooltip='Set the ordeal beat to the midpoint')
        lbl.clicked.connect(self.toggleOrdeal.animateClick)
        wdg.layout().insertWidget(0, group(lbl, self.toggleOrdeal, spacing=0, margin=0))
        self.wdgCustom.layout().addWidget(wdg)

        if find_beat(self._structure, midpoint_hero_ordeal):
            self.toggleOrdeal.setChecked(True)

        self.toggleOrdeal.toggled.connect(self._toggleMindpointOrdeal)

    def _toggleMindpointOrdeal(self, toggled: bool):
        self.__replaceBeatIn(midpoint_hero_ordeal if toggled else midpoint_hero_mirror,
                             {midpoint_hero_ordeal, midpoint_hero_mirror})
        self.__replaceBeatIn(second_plot_point_hero_road_back if toggled else second_plot_point_hero_ordeal,
                             {second_plot_point_hero_ordeal, second_plot_point_hero_road_back})
        self.__replaceBeatIn(hero_reward if toggled else hero_false_victory,
                             {hero_reward, hero_false_victory})

    def __replaceBeatIn(self, beat: StoryBeat, match: Set[StoryBeat]):
        current = find_beat_in(self._structure, match)
        if current:
            self.beatsPreview.replaceBeat(current, copy.deepcopy(beat))


class _StorySpineStructureEditor(_AbstractStructureEditor):
    def __init__(self, novel: Novel, structure: StoryStructure, parent=None, newStructure: bool = True):
        super().__init__(novel, structure, parent, newStructure)

        vbox(self.wdgCustom, spacing=15)
        margins(self.wdgCustom, top=20)
        self.wdgCustom.layout().addWidget(label(
            "A simple narrative framework created by Kenn Adams that consists a series of connected phrases, beginning with the status quo, followed by a disrupting event, and ending with resolution.",
            description=True, wordWrap=True))


class PercentageSpinBox(QDoubleSpinBox):
    def __init__(self, parent=None):
        super().__init__(parent)
        self.setMinimum(1)
        self.setDecimals(0)
        self.setSuffix('%')
        self.setMaximum(99)

    @overrides
    def wheelEvent(self, event: QWheelEvent) -> None:
        event.ignore()


class CustomBeatItemWidget(ListItemWidget):
    def __init__(self, beat: StoryBeat, parent=None):
        super().__init__(beat, parent)
        self.beat = beat
        self.structure: Optional[StoryStructure] = None
        self._frozen = False
        self._lineEdit.setText(beat.description)
        self._lineEdit.setPlaceholderText('Beat description')
        decr_font(self._lineEdit)
        self.layout().setSpacing(5)

        self.sbPercentage = PercentageSpinBox()
        self.sbPercentage.setValue(self.beat.percentage)
        self.sbPercentage.valueChanged.connect(self._percentageEdited)

        self._titleEdit = DecoratedLineEdit(iconEditable=False, autoAdjustable=False)
        pointy(self._titleEdit.icon)
        self._titleEdit.icon.installEventFilter(
            OpacityEventFilter(self._titleEdit.icon, leaveOpacity=1.0, enterOpacity=0.7))
        self._titleEdit.setMaximumWidth(150)
        self._titleEdit.setText(beat.text)
        self._titleEdit.setIcon(IconRegistry.from_name(beat.icon, beat.icon_color))
        self._titleEdit.iconChanged.connect(self._iconChanged)
        self._titleEdit.lineEdit.textEdited.connect(self._nameChanged)

        iconMenu = MenuWidget(self._titleEdit.icon)
        colorPicker = ColorPicker(maxColumn=7, colors=['grey', '#829399', '#d4a373', '#e63946', '#457b9d', '#a2ad59',
                                                       '#e5989b', '#8338ec', '#f20089', '#f4a261', '#588157', '#494368',
                                                       '#b81365', '#cd533b', '#2a4494', '#6a0136', '#b5838d', '#2e86ab',
                                                       '#0096c7', '#ce2d4f', '#7192be'
                                                       ])
        colorPicker.colorPicked.connect(self._colorChanged)
        iconMenu.addWidget(colorPicker)
        iconMenu.addSeparator()
        iconPicker = IconPicker([
            'mdi.lightning-bolt-outline', 'mdi.hook', 'mdi.motion-outline', 'mdi.chemical-weapon', 'mdi6.human-scooter',
            'mdi.bell-alert-outline',
            'mdi6.hand-back-left', 'mdi.sign-direction', 'ph.shuffle-bold', 'ei.fire', 'fa5s.binoculars',
            'mdi.weather-night', 'fa5s.thermometer-three-quarters', 'fa5s.biohazard', 'mdi6.chevron-double-right',
            'mdi6.chevron-triple-right', 'fa5s.door-closed',
            'fa5.lightbulb', 'fa5s.heartbeat', 'mdi6.skull', 'mdi6.flask-round-bottom', 'mdi.trophy-broken',
            'mdi.middleware-outline',
            'mdi6.mirror-variant', 'mdi.account-convert', 'mdi.arrow-decision-outline', 'fa5s.chevron-up', 'fa5s.water',
            'ei.adjust'], maxColumn=7)
        iconPicker.iconSelected.connect(self._iconChanged)
        iconMenu.addWidget(iconPicker)
        iconMenu.addSeparator()
        iconMenu.addAction(action('Custom icon...', IconRegistry.icons_icon(), slot=self._customIconTriggered))

        self.actToggle = SmallToggleButton()
        self.actToggle.setChecked(self.beat.ends_act)
        self.actToggle.clicked.connect(self._actChanged)

        self.layout().insertWidget(1, self._titleEdit)
        self.layout().insertWidget(2, self.sbPercentage)
        self.layout().insertWidget(3, self.actToggle)

        self.setMaximumWidth(1000)

    def setStructure(self, structure: StoryStructure):
        self.structure = structure
        self.togglePercentage(self.structure.display_type == StoryStructureDisplayType.Proportional_timeline)
        self.toggleActsEnabled()

    def togglePercentage(self, toggled: bool):
        self.sbPercentage.setVisible(toggled)

    def toggleActsEnabled(self):
        self.actToggle.setEnabled(self.structure.acts < MAX_NUMBER_OF_ACTS or self.actToggle.isChecked())

    def updateBeatPercentage(self):
        self._frozen = True
        self.sbPercentage.setValue(self.beat.percentage)
        self._frozen = False

    @overrides
    def _textChanged(self, text: str):
        super()._textChanged(text)
        self.beat.description = text

    def _colorChanged(self, color: QColor):
        self.beat.icon_color = color.name()
        self._titleEdit.icon.setIcon(IconRegistry.from_name(self.beat.icon, self.beat.icon_color))
        self.changed.emit()

    def _customIconTriggered(self):
        result = IconSelectorDialog.popup(pickColor=False)
        if result:
            self._iconChanged(result[0])

    def _iconChanged(self, icon: str):
        self.beat.icon = icon
        self._titleEdit.icon.setIcon(IconRegistry.from_name(self.beat.icon, self.beat.icon_color))
        self.changed.emit()

    def _nameChanged(self, text: str):
        self.beat.text = text

    def _percentageEdited(self, percentage: float):
        if self._frozen:
            return
        self.beat.percentage = percentage
        self.changed.emit()

    def _actChanged(self, toggled: bool):
        self.beat.ends_act = toggled
        if toggled:
            self.structure.increaseAct()
        else:
            self.structure.decreaseAct()

        self.structure.update_acts()
        self.changed.emit()


class _CustomBeatsList(ListView):
    changed = pyqtSignal()

    def __init__(self, structure: StoryStructure, parent=None):
        super().__init__(parent)
        self.structure = structure
        transparent(self)

        self._btnAdd.setText('Add a new beat')
        self._btnAdd.setIcon(IconRegistry.plus_icon('grey'))

        for beat in structure.sorted_beats():
            wdg = self.addItem(beat)
            self._initListItemWidget(wdg)

    def togglePercentage(self, toggled: bool):
        for i in range(self.layout().count()):
            item = self.layout().itemAt(i)
            if item.widget() and isinstance(item.widget(), CustomBeatItemWidget):
                item.widget().togglePercentage(toggled)

    def updateBeatPercentages(self):
        for i in range(self.layout().count()):
            item = self.layout().itemAt(i)
            if item.widget() and isinstance(item.widget(), CustomBeatItemWidget):
                item.widget().updateBeatPercentage()

    @overrides
    def _listItemWidgetClass(self):
        return CustomBeatItemWidget

    @overrides
    def _addNewItem(self):
        beat = StoryBeat('Beat', icon='mdi.lightning-bolt-outline', icon_color='grey',
                         custom=True)
        self.structure.beats.append(beat)
        wdg = self.addItem(beat)
        self._initListItemWidget(wdg)
        self._changed()

    @overrides
    def _deleteItemWidget(self, widget: ListItemWidget):
        super()._deleteItemWidget(widget)
        beat: StoryBeat = widget.item()
        self.structure.beats.remove(beat)
        if beat.ends_act:
            self.structure.decreaseAct()
            self.structure.update_acts()
        self._changed()

    @overrides
    def _dropped(self, mimeData: ObjectReferenceMimeData):
        wdg = super()._dropped(mimeData)
        self._initListItemWidget(wdg)

        items = []
        for wdg in self.widgets():
            items.append(wdg.item())
        self.structure.beats[:] = items
        self._changed()

    def _initListItemWidget(self, wdg: CustomBeatItemWidget):
        wdg.setStructure(self.structure)
        wdg.changed.connect(self._changed)

    def _changed(self):
        if self.structure.display_type == StoryStructureDisplayType.Sequential_timeline:
            self.structure.normalize_beats()

        for i in range(self.layout().count()):
            item = self.layout().itemAt(i)
            if item.widget() and isinstance(item.widget(), CustomBeatItemWidget):
                item.widget().toggleActsEnabled()
                item.widget().updateBeatPercentage()

        self.changed.emit()


class _CustomStoryStructureEditor(_AbstractStructureEditor):
    def __init__(self, novel: Novel, structure: StoryStructure, parent=None, newStructure: bool = True):
        super().__init__(novel, structure, parent, newStructure)

        self._scroll.setHidden(True)

        vbox(self.wdgCustom, spacing=15)
        margins(self.wdgCustom, top=20)
        self.wdgCustom.layout().addWidget(label(
            "Create your custom story structure template by defining each beat with a name, icon, and description. If 'Proportional timeline' is toggled, set each beat's percentage in the narrative.",
            description=True, wordWrap=True))
        self.togglePercentage = Toggle()
        self.togglePercentage.setChecked(
            self._structure.display_type == StoryStructureDisplayType.Proportional_timeline)
        lbl = push_btn(IconRegistry.from_name('fa5s.percent'), text='Proportional timeline', transparent_=True,
                       tooltip="Consider where the beats will be placed in the narrative")
        lbl.clicked.connect(self.togglePercentage.animateClick)
        self.wdgCustom.layout().addWidget(group(lbl, self.togglePercentage, spacing=0, margin=0),
                                          alignment=Qt.AlignmentFlag.AlignLeft)
        self.togglePercentage.toggled.connect(self._percentageToggled)

        self.wdgEditor = frame()
        self.wdgEditor.setProperty('bg', True)
        self.wdgEditor.setProperty('large-rounded', True)
        vbox(self.wdgEditor, spacing=10)
        margins(self.wdgEditor, top=20)
        self.layout().addWidget(self.wdgEditor)

        self._titleEdit = DecoratedLineEdit(iconEditable=True, autoAdjustable=True, pickIconColor=False)
        self._titleEdit.setText(structure.title)
        incr_font(self._titleEdit.lineEdit, 2)
        incr_icon(self._titleEdit.icon, 2)
        self._titleEdit.setIcon(IconRegistry.from_name(structure.icon, structure.icon_color))
        self._titleEdit.lineEdit.textEdited.connect(self._titleEdited)
        self._titleEdit.iconChanged.connect(self._iconChanged)

        self.wdgTitleEdit = QWidget()
        hbox(self.wdgTitleEdit, 10).addWidget(self._titleEdit)

        scroll = scroll_area(frameless=True)
        transparent(scroll)
        self._beatsList = _CustomBeatsList(structure)
        scroll.setWidget(self._beatsList)
        self._beatsList.changed.connect(lambda: self.wdgPreview.setStructure(novel, self._structure))

        self.wdgEditor.layout().addWidget(self.wdgTitleEdit, alignment=Qt.AlignmentFlag.AlignLeft)

        lblBeat = self.__labelHeader('Name', 125)
        self.lblPercentage = self.__labelHeader('%', 60)
        self.lblPercentage.setVisible(self.togglePercentage.isChecked())
        lblAct = self.__labelHeader('Act', 55)
        lblDescription = self.__labelHeader('Description', 800)

        spacer_ = spacer()
        sp(spacer_).h_preferred()
        self.wdgEditor.layout().addWidget(
            group(lblBeat, self.lblPercentage, lblAct, lblDescription, spacer_, margin_left=40))

        self.wdgEditor.layout().addWidget(scroll)

        self.wdgPreview.beatMoved.connect(self._beatsList.updateBeatPercentages)
        self.wdgPreview.actsResized.connect(self._beatsList.updateBeatPercentages)

    def _titleEdited(self, title: str):
        self._structure.title = title
        self.wdgTitle.setText(title)

    def _iconChanged(self, icon: str, color: str):
        self._structure.icon = icon
        self._structure.icon_color = color
        self.wdgTitle.setIcon(IconRegistry.from_name(icon, color))

    def _percentageToggled(self, toggled: bool):
        if toggled:
            self._structure.display_type = StoryStructureDisplayType.Proportional_timeline
        else:
            self._structure.display_type = StoryStructureDisplayType.Sequential_timeline

        self.lblPercentage.setVisible(toggled)
        self.wdgPreview.setStructure(self._novel, self._structure)
        self._beatsList.togglePercentage(toggled)

    def __labelHeader(self, text: str, maxWidth: int) -> QLabel:
        lbl = label(text, description=True)
        sp(lbl).h_exp()
        lbl.setMaximumWidth(maxWidth)
        lbl.setAlignment(Qt.AlignmentFlag.AlignCenter)

        return lbl


class _TwistsAndTurnsStructureEditor(_AbstractStructureEditor):
    def __init__(self, novel: Novel, structure: StoryStructure, parent=None, newStructure: bool = True):
        super().__init__(novel, structure, parent, newStructure)
        vbox(self.wdgCustom, spacing=15)
        margins(self.wdgCustom, top=20)
        self.wdgCustom.layout().addWidget(label(
            "A simplified story structure where you can track your story's biggest plot twists, turns, and danger moments.",
            description=True), alignment=Qt.AlignmentFlag.AlignCenter)

        self.wdgButtons = QWidget()
        hbox(self.wdgButtons, spacing=10)
        self.btnTwist = self.__initButton(twist_beat, 'Track twists')
        self.btnTurn = self.__initButton(turn_beat, 'Turning points')
        self.btnDanger = self.__initButton(danger_beat, 'And danger moments')
        if not structure.beats:
            self._addBeat(turn_beat, 10)
            self._addBeat(danger_beat, 33)
            self._addBeat(twist_beat, 50)

        self.wdgButtons.layout().addWidget(self.btnTwist)
        self.wdgButtons.layout().addWidget(self.btnTurn)
        self.wdgButtons.layout().addWidget(self.btnDanger)
        self.wdgCustom.layout().addWidget(self.wdgButtons, alignment=Qt.AlignmentFlag.AlignCenter)

    def _addBeat(self, beat: StoryBeat, percentage: float):
        copied_beat = copy_beat(beat)
        copied_beat.percentage = percentage
        self._structure.beats.append(copied_beat)
        self.wdgPreview.setStructure(self._novel, self._structure)
        self.beatsPreview.setStructure(self._structure)

    def __initButton(self, beat: StoryBeat, text: str) -> QPushButton:
        btn = push_btn(IconRegistry.from_name(beat.icon, beat.icon_color), text, transparent_=True, pointy_=False,
                       icon_resize=False)
        btn.installEventFilter(OpacityEventFilter(btn, leaveOpacity=0.7))
        bold(btn)
        incr_icon(btn, 6)
        incr_font(btn, 2)

        return btn


class StoryStructureSelectorDialog(PopupDialog):
    def __init__(self, novel: Novel, structure: Optional[StoryStructure] = None, parent=None):
        super(StoryStructureSelectorDialog, self).__init__(parent)
        self._novel = novel

        self.wdgCenter = QWidget()
        hbox(self.wdgCenter)

        self.wdgTypesContainer = QWidget()
        self.wdgTypesContainer.setProperty('bg', True)
        vbox(self.wdgTypesContainer, 5, 6)
        margins(self.wdgTypesContainer, top=40)

        self.wdgEditor = QWidget()
        vbox(self.wdgEditor)

        self.stackedWidget = QStackedWidget()
        self.pageThreeAct = QWidget()
        vbox(self.pageThreeAct)
        self.pageHerosJourney = QWidget()
        vbox(self.pageHerosJourney)
        self.pageStorySpine = QWidget()
        vbox(self.pageStorySpine)
        self.pageTwists = QWidget()
        vbox(self.pageTwists)
        self.pageCore = QWidget()
        vbox(self.pageCore)
        self.pageCustom = QWidget()
        vbox(self.pageCustom)
        self.stackedWidget.addWidget(self.pageThreeAct)
        self.stackedWidget.addWidget(self.pageHerosJourney)
        self.stackedWidget.addWidget(self.pageStorySpine)
        self.stackedWidget.addWidget(self.pageTwists)
        self.stackedWidget.addWidget(self.pageCore)
        self.stackedWidget.addWidget(self.pageCustom)

        self.btnConfirm = push_btn(icon=IconRegistry.from_name('fa5s.check', RELAXED_WHITE_COLOR),
                                   text='Add structure',
                                   properties=['confirm', 'positive'])
        self.btnConfirm.setEnabled(False)
        self.btnConfirm.clicked.connect(self.accept)
        self.btnCancel = push_btn(text='Cancel', properties=['confirm', 'cancel'])
        self.btnCancel.clicked.connect(self.reject)

        self.btnThreeAct = push_btn(IconRegistry.from_name('mdi.numeric-3-circle-outline', color_on=WHITE_COLOR),
                                    text='3-act structure', properties=['main-side-nav'], checkable=True)
        self.btnHerosJourney = push_btn(IconRegistry.from_name('fa5s.mask', color_on=WHITE_COLOR),
                                        text='Hero archetype', properties=['main-side-nav'], checkable=True)
        self.btnStorySpine = push_btn(IconRegistry.from_name('mdi.alpha-s-circle-outline', color_on=WHITE_COLOR),
                                      text='Story spine', properties=['main-side-nav'], checkable=True)
        self.btnCore = push_btn(IconRegistry.from_name('mdi.lightning-bolt-outline', color_on=WHITE_COLOR),
                                text='Core narrative beats', properties=['main-side-nav'], checkable=True)

        self.btnCustom = push_btn(IconRegistry.from_name('mdi6.bridge', color_on=WHITE_COLOR),
                                  text='Custom structure', properties=['main-side-nav'], checkable=True)
        # self.btnFiveAct.setIcon(IconRegistry.from_name('mdi.numeric-5-box-outline', color_on=WHITE_COLOR))
        # self.btnSaveTheCat.setIcon(IconRegistry.from_name('fa5s.cat', color_on=WHITE_COLOR))
        self.wdgTypesContainer.layout().addWidget(self.btnCore)
        self.wdgTypesContainer.layout().addWidget(self.btnThreeAct)
        self.wdgTypesContainer.layout().addWidget(self.btnHerosJourney)
        self.wdgTypesContainer.layout().addWidget(self.btnStorySpine)
        self.wdgTypesContainer.layout().addWidget(line())
        self.wdgTypesContainer.layout().addWidget(self.btnCustom)
        self.wdgTypesContainer.layout().addWidget(vspacer())
        self.buttonGroup = QButtonGroup()
        self.buttonGroup.addButton(self.btnThreeAct)
        self.buttonGroup.addButton(self.btnHerosJourney)
        self.buttonGroup.addButton(self.btnStorySpine)
        self.buttonGroup.addButton(self.btnCore)
        self.buttonGroup.addButton(self.btnCustom)
        self.buttonGroup.buttonClicked.connect(self._structureChanged)

        self.lineSeparator = vline()

        self._structure: Optional[StoryStructure] = None
        self._newStructure = True
        if structure:
            self._newStructure = False
            self.btnConfirm.setHidden(True)
            self.btnCancel.setText('Close')
            self.wdgTypesContainer.setHidden(True)
            self.lineSeparator.setHidden(True)
            page, clazz = self._pageAndClass(structure)
            self.__initEditor(structure, page, clazz, copyStructure=False)
        else:
            self.btnCore.setChecked(True)
            self._structureChanged()

        self.wdgCenter.layout().addWidget(self.wdgTypesContainer)
        self.wdgCenter.layout().addWidget(self.lineSeparator)
        self.wdgCenter.layout().addWidget(self.wdgEditor)

        self.wdgEditor.layout().addWidget(self.stackedWidget)
        self.wdgEditor.layout().addWidget(group(self.btnCancel, self.btnConfirm, margin_top=20),
                                          alignment=Qt.AlignmentFlag.AlignRight)

        self.frame.layout().addWidget(self.wdgCenter)

        self.setMinimumSize(self._adjustedSize(0.95, 0.8, 800, 600))

    @overrides
    def sizeHint(self) -> QSize:
        return self._adjustedSize(0.95, 0.8, 800, 600)

    def structure(self) -> StoryStructure:
        if self.btnCore.isChecked():
            self._structure = self.pageCore.layout().itemAt(0).widget().structure()
            self._structure.update_acts()
        return self._structure

    def display(self) -> Optional[StoryStructure]:
        result = self.exec()
        if result == QDialog.DialogCode.Accepted:
            return self.structure()

    def _structureChanged(self):
        if self.btnThreeAct.isChecked():
            self.__initEditor(three_act_structure, self.pageThreeAct, _ThreeActStructureEditor)
        elif self.btnCore.isChecked():
            self.__initEditor(pace_driven_structure, self.pageCore, _CoreStructureEditor)
        elif self.btnHerosJourney.isChecked():
            self.__initEditor(heros_journey, self.pageHerosJourney, _HerosJourneyStructureEditor)
        elif self.btnStorySpine.isChecked():
            self.__initEditor(story_spine, self.pageStorySpine, _StorySpineStructureEditor)
        elif self.btnCustom.isChecked():
            structure = StoryStructure(title="Story Structure",
                                       icon='mdi6.bridge',
                                       template_type=TemplateStoryStructureType.CUSTOM,
                                       display_type=StoryStructureDisplayType.Proportional_timeline,
                                       acts=0)
            self.__initEditor(structure, self.pageCustom, _CustomStoryStructureEditor)
        else:
            return

        self.btnConfirm.setEnabled(True)

    def __initEditor(self, structure: StoryStructure, page: QWidget, clazz, copyStructure: bool = True):
        self.stackedWidget.setCurrentWidget(page)
        if page.layout().count() == 0:
            if copyStructure:
                self._structure = copy.deepcopy(structure)
            else:
                self._structure = structure
            QTimer.singleShot(150, lambda: self.__initNewWidget(clazz, page))
        else:
            self._structure = page.layout().itemAt(0).widget().structure()

    @busy
    def __initNewWidget(self, clazz, page: QWidget):
        page.setEnabled(False)
        page.layout().addWidget(clazz(self._novel, self._structure, self, self._newStructure))
        page.setEnabled(True)

    def _pageAndClass(self, structure: StoryStructure):
        if structure.title == three_act_structure.title:
            return self.pageThreeAct, _ThreeActStructureEditor
        elif structure.title == heros_journey.title:
            return self.pageHerosJourney, _HerosJourneyStructureEditor
        elif structure.title == story_spine.title:
            return self.pageStorySpine, _StorySpineStructureEditor
        elif structure.title == twists_and_turns.title:
            return self.pageTwists, _TwistsAndTurnsStructureEditor
        elif structure.template_type in [TemplateStoryStructureType.PACE, TemplateStoryStructureType.TENSION,
                                         TemplateStoryStructureType.TRANSFORMATION]:
            return self.pageCore, _CoreStructureEditor
        elif structure.template_type == TemplateStoryStructureType.CUSTOM:
            return self.pageCustom, _CustomStoryStructureEditor<|MERGE_RESOLUTION|>--- conflicted
+++ resolved
@@ -24,13 +24,9 @@
 from typing import Optional, List, Tuple, Set
 
 from PyQt6.QtCore import Qt, pyqtSignal, QTimer, QSize
-<<<<<<< HEAD
-from PyQt6.QtWidgets import QWidget, QPushButton, QDialog, QScrollArea, QLabel, QButtonGroup, QStackedWidget
-=======
 from PyQt6.QtGui import QWheelEvent, QColor
 from PyQt6.QtWidgets import QWidget, QPushButton, QDialog, QScrollArea, QLabel, QButtonGroup, QStackedWidget, \
-    QApplication, QDoubleSpinBox
->>>>>>> e1bd2091
+    QDoubleSpinBox
 from overrides import overrides
 from qthandy import vspacer, spacer, transparent, bold, vbox, incr_font, \
     hbox, margins, pointy, incr_icon, busy, flow, vline, line, decr_font, sp
